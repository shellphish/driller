--- conflicted
+++ resolved
@@ -210,25 +210,15 @@
         while len(trace_group.stashes['active']) == 1:
             current = trace_group.stashes['active'][0]
 
-<<<<<<< HEAD
             #update_trace_progress(total_length - (len(bb_trace) - bb_cnt), total_length, fn_base, found_one)
-=======
             current.trim_history()
             current.state.downsize()
-
-            update_trace_progress(total_length - (len(bb_trace) - bb_cnt), total_length, fn_base, found_one)
->>>>>>> ee81a948
 
             if bb_cnt >= len(bb_trace):
                 # sometimes angr explores one block too many. ie after a _terminate syscall angr
                 # may step into the basic block after the call, this case catches that
-<<<<<<< HEAD
                 shared_trace_cnt.value += 1
                 print "trace %d / %d %s" % (shared_trace_cnt.value, total_traces, fn)
-=======
-                update_trace_progress(total_length, total_length, fn_base, found_one)
-                print
->>>>>>> ee81a948
                 return
 
             if current.addr == bb_trace[bb_cnt]: # the trace and angr agrees, just increment cnt
@@ -291,13 +281,8 @@
         # drop missed branches
         trace_group.drop(stash='missed')
         
-<<<<<<< HEAD
     shared_trace_cnt.value += 1
     print "trace %d / %d %s" % (shared_trace_cnt.value, total_traces, fn)
-=======
-    update_trace_progress(total_length, total_length, fn_base, found_one)
-    print
->>>>>>> ee81a948
 
     if len(trace_group.errored) > 0:
         warning("some paths errored! this is most likely bad and could be a symptom of a bug!")
